--- conflicted
+++ resolved
@@ -1,9 +1,5 @@
-<<<<<<< HEAD
 import React, { useState,useRef,useEffect  } from "react";
-=======
-import React, { useState, useRef } from "react";
 import { motion } from "framer-motion";
->>>>>>> 74795316
 import { useAuth } from "../store/auth";
 import { useTheme } from "../context/ThemeContext";
 import { toast } from "react-toastify";
@@ -363,232 +359,133 @@
               </motion.div>
             </motion.div>
 
-            {/* Right side - Enhanced Form */}
-            <motion.div 
-              variants={formVariants}
-              initial="hidden"
-              animate="visible"
-              className="w-full lg:w-1/2 flex flex-col items-center"
-            >
-              <motion.div 
-                whileHover={{ y: -5 }}
-                transition={{ duration: 0.3 }}
-                className={`w-full max-w-lg p-8 md:p-10 rounded-2xl shadow-lg backdrop-blur-xl transition-all duration-300 ${
-                  isDark 
-                    ? 'bg-gradient-to-br from-blue-50 to-indigo-50 dark:from-gray-800 dark:to-secondary-1000' 
-                    : 'bg-gradient-to-br from-blue-50 to-indigo-50 border border-light-border'
-                }`}
-              >
-                <motion.h2 
-                  initial={{ opacity: 0, y: -20 }}
-                  animate={{ opacity: 1, y: 0 }}
-                  transition={{ duration: 0.6, delay: 0.4 }}
-                  className="text-3xl md:text-4xl font-righteous text-center mb-8 tracking-wide"
-                >
-                  Create Account
-                </motion.h2>
-                
-                <form onSubmit={handleSubmit} noValidate className="space-y-6">
-                  {/* Enhanced Username Field */}
-                  <motion.div
-                    initial={{ opacity: 0, x: -20 }}
-                    animate={{ opacity: 1, x: 0 }}
-                    transition={{ duration: 0.6, delay: 0.5 }}
+          {/* Right side - Form */}
+          <div className="w-full md:w-1/2 flex flex-col items-center">
+            <div className={`w-full max-w-md p-8 rounded-xl shadow-xl backdrop-blur-sm transition-all duration-300 hover:shadow-2xl ${
+              isDark 
+                ? 'bg-dark-bg-secondary/90 border border-dark-border' 
+                : 'bg-light-bg-secondary/90 border border-light-border'
+            }`}>
+              <h2 className="text-3xl font-righteous text-center mb-8">
+                Create Account
+              </h2>
+              
+              <form onSubmit={handleSubmit} noValidate>
+                <div className="mb-5">
+                  <label
+                    htmlFor="username"
+                    className={`block mb-2 text-sm font-medium ${isDark ? 'text-dark-text-primary' : 'text-light-text-primary'}`}
                   >
-                    <label
-                      htmlFor="username"
-                      className={`block mb-3 text-sm font-semibold ${isDark ? 'text-dark-text-primary' : 'text-light-text-primary'}`}
-                    >
-                      <div className="flex items-center">
-                        <FaUser className="mr-3 text-primary text-lg" />
-                        Username
-                      </div>
-                    </label>
-                    <motion.div
-                      variants={inputVariants}
-                      whileFocus="focus"
-                      className="relative"
-                    >
-                      <input
-                        type="text"
-                        id="username"
-                        name="username"
-                        placeholder="Enter your username"
-                        value={user.username}
-                        onChange={handleChange}
-                        onBlur={handleBlur}
-                        className={`w-full px-4 py-4 text-lg rounded-xl ${
-                          isDark 
-                            ? 'bg-dark-bg-tertiary/50 text-dark-text-primary border-dark-border placeholder-dark-text-secondary' 
-                            : 'bg-light-bg-tertiary/50 text-light-text-primary border-light-border placeholder-light-text-secondary'
-                        } border-2 focus:outline-none focus:ring-2 focus:ring-primary/50 focus:border-primary transition-all duration-300 ${errors.username ? 'border-red-500' : ''}`}
-                      />
-                      {errors.username && (
-                        <motion.p 
-                          initial={{ opacity: 0, y: -10 }}
-                          animate={{ opacity: 1, y: 0 }}
-                          className="text-red-500 text-sm mt-2 flex items-center"
-                        >
-                          <FaExclamationCircle className="mr-2" />
-                          {errors.username}
-                        </motion.p>
-                      )}
-                    </motion.div>
-                  </motion.div>
-
-                  {/* Enhanced Email Field */}
-                  <motion.div
-                    initial={{ opacity: 0, x: -20 }}
-                    animate={{ opacity: 1, x: 0 }}
-                    transition={{ duration: 0.6, delay: 0.6 }}
+                    <div className="flex items-center">
+                      <FaUser className="mr-2 text-primary" />
+                      Username
+                    </div>
+                  </label>
+                  <input
+                    type="text"
+                    id="username"
+                    name="username"
+                    placeholder="Enter your name"
+                    value={user.username}
+                    onChange={handleChange}
+                    onBlur={handleBlur}
+                    className={`w-full px-4 py-3 rounded-lg ${
+                      isDark 
+                        ? 'bg-dark-bg-tertiary text-dark-text-primary border-dark-border' 
+                        : 'bg-light-bg-tertiary text-light-text-primary border-light-border'
+                    } border focus:outline-none focus:ring-2 focus:ring-primary transition-all duration-300 ${errors.username ? 'border-red-500' : ''}`}
+                  />
+                  {errors.username && <p className="text-red-500 text-xs mt-1 flex items-center"><FaExclamationCircle className="mr-1" />{errors.username}</p>}
+                </div>
+
+                <div className="mb-5">
+                  <label
+                    htmlFor="email"
+                    className={`block mb-2 text-sm font-medium ${isDark ? 'text-dark-text-primary' : 'text-light-text-primary'}`}
                   >
-                    <label
-                      htmlFor="email"
-                      className={`block mb-3 text-sm font-semibold ${isDark ? 'text-dark-text-primary' : 'text-light-text-primary'}`}
-                    >
-                      <div className="flex items-center">
-                        <FaEnvelope className="mr-3 text-primary text-lg" />
-                        Email Address
-                      </div>
-                    </label>
-                    <motion.div
-                      variants={inputVariants}
-                      whileFocus="focus"
-                      className="relative"
-                    >
-                      <input
-                        type="email"
-                        id="email"
-                        name="email"
-                        placeholder="Enter your email address"
-                        value={user.email}
-                        onChange={handleChange}
-                        onBlur={handleBlur}
-                        className={`w-full px-4 py-4 text-lg rounded-xl ${
-                          isDark 
-                            ? 'bg-dark-bg-tertiary/50 text-dark-text-primary border-dark-border placeholder-dark-text-secondary' 
-                            : 'bg-light-bg-tertiary/50 text-light-text-primary border-light-border placeholder-light-text-secondary'
-                        } border-2 focus:outline-none focus:ring-2 focus:ring-primary/50 focus:border-primary transition-all duration-300 ${errors.email ? 'border-red-500' : ''}`}
-                      />
-                      {errors.email && (
-                        <motion.p 
-                          initial={{ opacity: 0, y: -10 }}
-                          animate={{ opacity: 1, y: 0 }}
-                          className="text-red-500 text-sm mt-2 flex items-center"
-                        >
-                          <FaExclamationCircle className="mr-2" />
-                          {errors.email}
-                        </motion.p>
-                      )}
-                    </motion.div>
-                  </motion.div>
-
-                  {/* Enhanced Phone Field */}
-                  <motion.div
-                    initial={{ opacity: 0, x: -20 }}
-                    animate={{ opacity: 1, x: 0 }}
-                    transition={{ duration: 0.6, delay: 0.7 }}
+                    <div className="flex items-center">
+                      <FaEnvelope className="mr-2 text-primary" />
+                      Email
+                    </div>
+                  </label>
+                  <input
+                    type="email"
+                    id="email"
+                    name="email"
+                    placeholder="Enter your email"
+                    value={user.email}
+                    onChange={handleChange}
+                    onBlur={handleBlur}
+                    className={`w-full px-4 py-3 rounded-lg ${
+                      isDark 
+                        ? 'bg-dark-bg-tertiary text-dark-text-primary border-dark-border' 
+                        : 'bg-light-bg-tertiary text-light-text-primary border-light-border'
+                    } border focus:outline-none focus:ring-2 focus:ring-primary transition-all duration-300 ${errors.email ? 'border-red-500' : ''}`}
+                  />
+                  {errors.email && <p className="text-red-500 text-xs mt-1 flex items-center"><FaExclamationCircle className="mr-1" />{errors.email}</p>}
+                </div>
+
+                <div className="mb-5">
+                  <label
+                    htmlFor="phone"
+                    className={`block mb-2 text-sm font-medium ${isDark ? 'text-dark-text-primary' : 'text-light-text-primary'}`}
                   >
-                    <label
-                      htmlFor="phone"
-                      className={`block mb-3 text-sm font-semibold ${isDark ? 'text-dark-text-primary' : 'text-light-text-primary'}`}
-                    >
-                      <div className="flex items-center">
-                        <FaPhone className="mr-3 text-primary text-lg" />
-                        Phone Number
-                      </div>
-                    </label>
-                    <motion.div
-                      variants={inputVariants}
-                      whileFocus="focus"
-                      className="relative"
-                    >
-                      <input
-                        type="tel"
-                        id="phone"
-                        name="phone"
-                        placeholder="Enter your phone number"
-                        value={user.phone}
-                        onChange={handleChange}
-                        onBlur={handleBlur}
-                        className={`w-full px-4 py-4 text-lg rounded-xl ${
-                          isDark 
-                            ? 'bg-dark-bg-tertiary/50 text-dark-text-primary border-dark-border placeholder-dark-text-secondary' 
-                            : 'bg-light-bg-tertiary/50 text-light-text-primary border-light-border placeholder-light-text-secondary'
-                        } border-2 focus:outline-none focus:ring-2 focus:ring-primary/50 focus:border-primary transition-all duration-300 ${errors.phone ? 'border-red-500' : ''}`}
-                      />
-                      {errors.phone && (
-                        <motion.p 
-                          initial={{ opacity: 0, y: -10 }}
-                          animate={{ opacity: 1, y: 0 }}
-                          className="text-red-500 text-sm mt-2 flex items-center"
-                        >
-                          <FaExclamationCircle className="mr-2" />
-                          {errors.phone}
-                        </motion.p>
-                      )}
-                    </motion.div>
-                  </motion.div>
-
-                  {/* Enhanced Password Field */}
-                  <motion.div
-                    initial={{ opacity: 0, x: -20 }}
-                    animate={{ opacity: 1, x: 0 }}
-                    transition={{ duration: 0.6, delay: 0.8 }}
-                    className="relative"
+                    <div className="flex items-center">
+                      <FaPhone className="mr-2 text-primary" />
+                      Phone Number
+                    </div>
+                  </label>
+                  <input
+                    type="tel"
+                    id="phone"
+                    name="phone"
+                    placeholder="Enter your phone"
+                    value={user.phone}
+                    onChange={handleChange}
+                    onBlur={handleBlur}
+                    className={`w-full px-4 py-3 rounded-lg ${
+                      isDark 
+                        ? 'bg-dark-bg-tertiary text-dark-text-primary border-dark-border' 
+                        : 'bg-light-bg-tertiary text-light-text-primary border-light-border'
+                    } border focus:outline-none focus:ring-2 focus:ring-primary transition-all duration-300 ${errors.phone ? 'border-red-500' : ''}`}
+                  />
+                  {errors.phone && <p className="text-red-500 text-xs mt-1 flex items-center"><FaExclamationCircle className="mr-1" />{errors.phone}</p>}
+                </div>
+
+                <div className="mb-6 relative">
+                  <label
+                    htmlFor="password"
+                    className={`block mb-2 text-sm font-medium ${isDark ? 'text-dark-text-primary' : 'text-light-text-primary'}`}
                   >
-                    <label
-                      htmlFor="password"
-                      className={`block mb-3 text-sm font-semibold ${isDark ? 'text-dark-text-primary' : 'text-light-text-primary'}`}
-                    >
-                      <div className="flex items-center">
-                        <FaLock className="mr-3 text-primary text-lg" />
-                        Password
-                      </div>
-                    </label>
-                    <motion.div
-                      variants={inputVariants}
-                      whileFocus="focus"
-                      className="relative"
-                    >
-                      <input
-                        type={show ? "text" : "password"}
-                        id="password"
-                        name="password"
-                        autoComplete="new-password"
-                        placeholder="Create a secure password"
-                        value={user.password}
-                        onChange={handleChange}
-                        onBlur={handleBlur}
-                        className={`w-full px-4 py-4 pr-12 text-lg rounded-xl ${
-                          isDark 
-                            ? 'bg-dark-bg-tertiary/50 text-dark-text-primary border-dark-border placeholder-dark-text-secondary' 
-                            : 'bg-light-bg-tertiary/50 text-light-text-primary border-light-border placeholder-light-text-secondary'
-                        } border-2 focus:outline-none focus:ring-2 focus:ring-primary/50 focus:border-primary transition-all duration-300 ${errors.password ? 'border-red-500' : ''}`}
-                      />
-                      <motion.button
-                        type="button"
-                        whileHover={{ scale: 1.1 }}
-                        whileTap={{ scale: 0.9 }}
-                        className="absolute right-4 top-1/2 transform -translate-y-1/2 text-primary hover:text-primary-dark transition-colors duration-200"
-                        onClick={() => setShow(!show)}
-                      >
-                        {show ? <AiOutlineEyeInvisible size={24} /> : <AiOutlineEye size={24} />}
-                      </motion.button>
-                      {errors.password && (
-                        <motion.p 
-                          initial={{ opacity: 0, y: -10 }}
-                          animate={{ opacity: 1, y: 0 }}
-                          className="text-red-500 text-sm mt-2 flex items-center"
-                        >
-                          <FaExclamationCircle className="mr-2" />
-                          {errors.password}
-                        </motion.p>
-                      )}
-                    </motion.div>
-                  </motion.div>
-
-<<<<<<< HEAD
+                    <div className="flex items-center">
+                      <FaLock className="mr-2 text-primary" />
+                      Password
+                    </div>
+                  </label>
+                  <input
+                    type={show ? "text" : "password"}
+                    id="password"
+                    name="password"
+                    autoComplete="new-password"
+                    placeholder="Enter your password"
+                    value={user.password}
+                    onChange={handleChange}
+                    onBlur={handleBlur}
+                    className={`w-full px-4 py-3 rounded-lg ${
+                      isDark 
+                        ? 'bg-dark-bg-tertiary text-dark-text-primary border-dark-border' 
+                        : 'bg-light-bg-tertiary text-light-text-primary border-light-border'
+                    } border focus:outline-none focus:ring-2 focus:ring-primary transition-all duration-300 ${errors.password ? 'border-red-500' : ''}`}
+                  />
+                  {errors.password && <p className="text-red-500 text-xs mt-1 flex items-center"><FaExclamationCircle className="mr-1" />{errors.password}</p>}
+                  <div
+                    className="absolute right-3 top-[42px] cursor-pointer text-xl p-1 rounded-full hover:bg-primary/10 transition-colors"
+                    onClick={() => setShow(!show)}
+                  >
+                    {show ? <AiOutlineEyeInvisible className="text-primary" /> : <AiOutlineEye className="text-primary" />}
+                  </div>
+                </div>
+
                 <button
                   type="submit"
                   className="w-full py-3 px-4 bg-primary hover:bg-primary-dark text-white font-medium rounded-lg transition-all duration-300 transform hover:scale-[1.02] flex items-center justify-center"
@@ -596,23 +493,6 @@
                   <FaUserPlus className="mr-2" />
                   Create Account
                 </button>
-
-                  {/* Google Oauth  */}
-                  <div className="mt-4 flex flex-col items-center gap-3">
-                    <span className={`text-sm ${isDark ? 'text-dark-text-secondary' : 'text-light-text-secondary'}`}>
-                      Or continue with
-                    </span>
-                    <a
-                      href={`${API}/api/v1/auth/google/signup`} // API pointing to your backend auth route
-                      className="w-full py-3 px-4 flex items-center justify-center gap-2 bg-red-500 hover:bg-red-600 text-white rounded-lg font-medium transition-all duration-300"
-                    >
-                      <svg className="w-5 h-5" viewBox="0 0 488 512" fill="currentColor">
-                        {/* Google icon path */}
-                        <path d="M488 261.8c0-17.8-1.6-35-4.8-51.7H249v97.9h134.3c-5.8 31.4-23.5 58-50 75.8l80.8 62.8c47-43.5 74-107.2 74-184.8zM249 492c67 0 123.3-22.1 164.3-60l-80.8-62.8c-22.6 15-51.6 23.8-83.5 23.8-64 0-118.1-43.3-137.3-101.4l-82 63.4C57.6 423.8 146.3 492 249 492zM111.2 295.6c-4.9-14.8-7.7-30.6-7.7-46.6 0-16 2.8-31.8 7.7-46.6l-82-63.4C9.5 180 0 214.8 0 249.4c0 34.6 9.5 69.4 29.2 99.4l82-63.2zM249 97.2c35.6 0 67.7 12.3 92.9 36.5l69.7-69.7C372.3 28 316 0 249 0 146.3 0 57.6 68.2 29.2 164.6l82 63.4C130.9 140.5 185 97.2 249 97.2z" />
-                      </svg>
-                      Continue with Google
-                    </a>
-                  </div>
                 
                 <div className="mt-6 text-center">
                   <p className={isDark ? 'text-dark-text-secondary' : 'text-light-text-secondary'}>
@@ -624,47 +504,6 @@
                 </div>
               </form>
             </div>
-=======
-                  {/* Enhanced Submit Button */}
-                  <motion.div
-                    initial={{ opacity: 0, y: 20 }}
-                    animate={{ opacity: 1, y: 0 }}
-                    transition={{ duration: 0.6, delay: 0.9 }}
-                  >
-                    <motion.button
-                      type="submit"
-                      variants={buttonVariants}
-                      initial="initial"
-                      whileHover="hover"
-                      whileTap="tap"
-                      className="w-full py-4 px-6 bg-gradient-to-r from-primary to-primary-dark hover:from-primary-dark hover:to-primary text-white font-semibold text-lg rounded-xl transition-all duration-300 transform focus:outline-none focus:ring-2 focus:ring-primary focus:ring-offset-2 flex items-center justify-center shadow-lg"
-                    >
-                      <FaUserPlus className="mr-3" />
-                      Create Account
-                    </motion.button>
-                  </motion.div>
-                  
-                  {/* Enhanced Login Link */}
-                  <motion.div 
-                    initial={{ opacity: 0 }}
-                    animate={{ opacity: 1 }}
-                    transition={{ duration: 0.6, delay: 1.0 }}
-                    className="mt-8 text-center"
-                  >
-                    <p className={`text-lg ${isDark ? 'text-dark-text-secondary' : 'text-light-text-secondary'}`}>
-                      Already have an account?{' '}
-                      <Link 
-                        to="/login" 
-                        className="text-primary hover:text-primary-dark font-semibold hover:underline transition-colors duration-200"
-                      >
-                        Sign in here
-                      </Link>
-                    </p>
-                  </motion.div>
-                </form>
-              </motion.div>
-            </motion.div>
->>>>>>> 74795316
           </div>
         </div>
       </div>
