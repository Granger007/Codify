import React, { useState, useEffect } from "react";
import { motion } from "framer-motion";
import { useAuth } from "../store/auth";
import { useTheme } from "../context/ThemeContext";
import { toast } from "react-toastify";
import { AiOutlineEye, AiOutlineEyeInvisible } from "react-icons/ai";
import { useLoading } from "../components/loadingContext";
import { FaUser, FaEnvelope, FaPhone, FaLock, FaUserPlus, FaExclamationCircle } from "react-icons/fa";
import { Link } from "react-router-dom";
import OtpModal from "../components/OtpModal";
import { useLocation, useNavigate } from "react-router-dom";

const Signup = () => {
  const [user, setUser] = useState({
    username: "",
    email: "",
    phone: "",
    password: "",
  });
  const [show, setShow] = useState(false);
  const [errors, setErrors] = useState({});
  const { storeTokenInLS, API } = useAuth();
  const { setIsLoading } = useLoading();
  const { theme } = useTheme();
  const isDark = theme === 'dark';
  const [otp, setOtp] = useState(["", "", "", "", "", ""]);
  const [showOtpModal, setShowOtpModal] = useState(false);
  const [resending, setResending] = useState(false);
  const location = useLocation();
  const navigate = useNavigate();

  //If Google Signup fails
  useEffect(() => {
    const params = new URLSearchParams(location.search);
    const error = params.get("error");
    if (error) {
      toast.error(error);
      // Remove query from URL after toast display 
      navigate("/signup", { replace: true });
    }
  }, [location, navigate]);

  const validateField = (name, value) => {
    let error = "";
    switch (name) {
      case "username":
        if (!value) {
          error = "Username is required";
        }
        break;
      case "email":
        if (!value) {
          error = "Email is required";
        } else if (!/\S+@\S+\.\S+/.test(value)) {
          error = "Enter a valid email address";
        }
        break;
      case "phone":
        if (!value) {
          error = "Phone number is required";
        } else if (!/^\d{10}$/.test(value)) {
          error = "Enter a valid 10-digit phone number";
        }
        break;
      case "password":
        if (!value) {
          error = "Password is required";
        } else if (value.length < 6) {
          error = "Password must be at least 6 characters";
        }
        break;
      default:
        break;
    }
    return error;
  };

  const handleChange = (e) => {
    const { name, value } = e.target;
    setUser({
      ...user,
      [name]: value,
    });
    if (errors[name]) {
      setErrors({
        ...errors,
        [name]: "",
      });
    }
  };

  const handleBlur = (e) => {
    const { name, value } = e.target;
    const error = validateField(name, value);
    setErrors({
      ...errors,
      [name]: error,
    });
  };

  const handleSubmit = async (e) => {
    e.preventDefault();

    const newErrors = {};
    Object.keys(user).forEach((key) => {
      const error = validateField(key, user[key]);
      if (error) newErrors[key] = error;
    });

    setErrors(newErrors);
    if (Object.keys(newErrors).length > 0) {
      toast.error("Please fix the errors before submitting.");
      return;
    }

    // Save user data in localStorage for later registration
    localStorage.setItem("signupData", JSON.stringify(user));

    try {
      setIsLoading(true);
      const response = await fetch(`${API}/api/v1/auth/send-otp`, {
        method: "POST",
        headers: { "Content-Type": "application/json" },
        body: JSON.stringify({ email: user.email }),
      });
      const data = await response.json();

      if (response.ok) {
        setShowOtpModal(true);
        toast.success("OTP sent to your email!");
      } else {
        toast.error(data.message || "Failed to send OTP");
      }
    } catch (err) {
      console.error(err);
      toast.error("Something went wrong!");
    } finally {
      setIsLoading(false);
    }
  };

  //verify otp
  const verifyOtp = async () => {
    try {
      setIsLoading(true);
      const otpString = otp.join(""); //convert the otp to string which backend expects
      const response = await fetch(`${API}/api/v1/auth/verify-otp`, {
        method: "POST",
        headers: { "Content-Type": "application/json" },
        body: JSON.stringify({ email: user.email, otp: otpString }),
      });
      const result = await response.json();

      if (response.ok) {
        toast.success("OTP verified successfully!");

        // Now register the user
        const storedData = JSON.parse(localStorage.getItem("signupData"));
        const registerResponse = await fetch(`${API}/api/v1/auth/register`, {
          method: "POST",
          headers: { "Content-Type": "application/json" },
          body: JSON.stringify(storedData),
        });

        const registerResult = await registerResponse.json();
        if (registerResponse.ok) {
          storeTokenInLS(registerResult.token);
          toast.success("Registration successful!");
          localStorage.removeItem("signupData");
          window.location.href = "/";
        } else {
          toast.error(registerResult.message || "Registration failed!");
        }
      } else {
        toast.error(result.message || "Invalid OTP");
      }
    } catch (error) {
      console.error(error);
      toast.error("Error while verifying OTP");
    } finally {
      setIsLoading(false);
      setShowOtpModal(false);
    }
  };

  // //resend otp
  const handleResendOtp = async () => {
    try {
      setResending(true);
      const res = await fetch(`${API}/api/v1/auth/send-otp`, {
        method: "POST",
        headers: { "Content-Type": "application/json" },
        body: JSON.stringify({ email: user.email }),
      });
      const data = await res.json();
      if (res.ok) {
        toast.success("OTP resent!");
      } else {
        toast.error(data.message || "Failed to resend OTP");
      }
    } catch (error) {
      toast.error("Error resending OTP");
    } finally {
      setResending(false);
    }
  };

  // Animation variants matching Roadmap component
  const backgroundVariants = {
    hidden: { opacity: 0, scale: 1.05 },
    visible: { 
      opacity: 1, 
      scale: 1,
      transition: {
        duration: 1,
        ease: "easeOut"
      }
    }
  };

  const headerVariants = {
    hidden: { opacity: 0, y: -30 },
    visible: { 
      opacity: 1, 
      y: 0,
      transition: {
        duration: 0.8,
        ease: "easeOut"
      }
    }
  };

  const illustrationVariants = {
    hidden: { opacity: 0, x: -50 },
    visible: { 
      opacity: 1, 
      x: 0,
      transition: {
        duration: 0.8,
        delay: 0.5,
        ease: "easeOut"
      }
    },
    float: {
      y: [-10, 10, -10],
      transition: {
        duration: 6,
        repeat: Infinity,
        ease: "easeInOut"
      }
    }
  };

  return (
    <React.Fragment>
      <div className={`relative min-h-screen-minus-nav overflow-hidden z-10 ${isDark ? 'bg-dark-bg-primary text-dark-text-primary' : 'bg-light-bg-primary text-light-text-primary'}`}>
        {/* Enhanced Background with gradient overlay - matching Roadmap */}
        <motion.div 
          variants={backgroundVariants}
          initial="hidden"
          animate="visible"
          className={`absolute top-0 left-0 w-full h-full -z-10 bg-[size:30px_30px] ${isDark ? 'bg-grid-pattern-dark' : 'bg-grid-pattern-light'}`}
        >
          <div className={`absolute inset-0 ${isDark ? 'bg-gradient-to-br from-dark-bg-primary/90 via-transparent to-dark-bg-primary/50' : 'bg-gradient-to-br from-light-bg-primary/90 via-transparent to-light-bg-primary/50'}`}></div>
        </motion.div>

        {/* Decorative floating elements */}
        <div className="absolute top-20 left-20 w-72 h-72 rounded-full bg-primary/10 blur-3xl -z-5"></div>
        <div className="absolute bottom-20 right-20 w-72 h-72 rounded-full bg-primary/10 blur-3xl -z-5"></div>

        <div className="max-w-7xl mx-auto px-4 py-12 md:py-16 lg:py-20">
          <div className="flex flex-col lg:flex-row items-center justify-between gap-12 lg:gap-20">
            
            {/* Left side - Enhanced header and illustration */}
            <motion.div 
              variants={illustrationVariants}
              initial="hidden"
              animate="visible"
              className="w-full lg:w-1/2 flex flex-col items-center lg:items-start"
            >
              {/* Enhanced Header matching Roadmap style */}
              <motion.div 
                variants={headerVariants}
                initial="hidden"
                animate="visible"
                className="text-center lg:text-left mb-8"
              >
                <div className="inline-block">
                  <h1 className={`text-4xl sm:text-5xl md:text-6xl lg:text-7xl font-righteous tracking-wider mb-4 ${isDark ? 'text-dark-text-primary' : 'text-light-text-primary'}`}>
                    <span className="text-primary">Join</span> Our Community
                  </h1>
                  <motion.div 
                    initial={{ width: 0 }}
                    animate={{ width: "100%" }}
                    transition={{ duration: 0.8, delay: 0.6, ease: "easeOut" }}
                    className={`h-1 rounded-full bg-gradient-to-r ${isDark ? 'from-primary via-primary-dark to-primary' : 'from-primary via-primary-dark to-primary'}`}
                  ></motion.div>
                </div>
                <motion.p 
                  initial={{ opacity: 0 }}
                  animate={{ opacity: 1 }}
                  transition={{ duration: 0.6, delay: 0.8 }}
                  className={`mt-6 text-lg md:text-xl max-w-2xl leading-relaxed ${isDark ? 'text-dark-text-secondary' : 'text-light-text-secondary'}`}
                >
                  Create your account today and start your learning journey with access to premium courses and resources that will define your future in tech.
                </motion.p>
              </motion.div>
              
              {/* Enhanced illustration with animation */}
              <motion.div 
                variants={illustrationVariants}
                animate="float"
                className="relative w-full max-w-md hidden lg:block"
              > 
                <img
                  src="signup.svg"
                  alt="Signup illustration"
                  className="w-full drop-shadow-2xl"
                />
                <div className="absolute -bottom-4 left-0 w-full h-8 bg-gradient-to-t from-dark-bg-primary/30 to-transparent blur-sm"></div>
              </motion.div>
            </motion.div>

            {/* Right side - Form */}
            <div className="w-full md:w-1/2 flex flex-col items-center">
              <div className={`w-full max-w-md p-8 rounded-xl shadow-xl backdrop-blur-sm transition-all duration-300 hover:shadow-2xl ${
                isDark 
                  ? 'bg-dark-bg-secondary/90 border border-dark-border' 
                  : 'bg-light-bg-secondary/90 border border-light-border'
              }`}>
                <h2 className="text-3xl font-righteous text-center mb-8">
                  Create Account
                </h2>
                
                <form onSubmit={handleSubmit} noValidate>
                  <div className="mb-5">
                    <label
                      htmlFor="username"
                      className={`block mb-2 text-sm font-medium ${isDark ? 'text-dark-text-primary' : 'text-light-text-primary'}`}
                    >
                      <div className="flex items-center">
                        <FaUser className="mr-2 text-primary" />
                        Username
                      </div>
                    </label>
                    <input
                      type="text"
                      id="username"
                      name="username"
                      placeholder="Enter your name"
                      value={user.username}
                      onChange={handleChange}
                      onBlur={handleBlur}
                      className={`w-full px-4 py-3 rounded-lg ${
                        isDark 
                          ? 'bg-dark-bg-tertiary text-dark-text-primary border-dark-border' 
                          : 'bg-light-bg-tertiary text-light-text-primary border-light-border'
                      } border focus:outline-none focus:ring-2 focus:ring-primary transition-all duration-300 ${errors.username ? 'border-red-500' : ''}`}
                    />
                    {errors.username && <p className="text-red-500 text-xs mt-1 flex items-center"><FaExclamationCircle className="mr-1" />{errors.username}</p>}
                  </div>

                  <div className="mb-5">
                    <label
                      htmlFor="email"
                      className={`block mb-2 text-sm font-medium ${isDark ? 'text-dark-text-primary' : 'text-light-text-primary'}`}
                    >
                      <div className="flex items-center">
                        <FaEnvelope className="mr-2 text-primary" />
                        Email
                      </div>
                    </label>
                    <input
                      type="email"
                      id="email"
                      name="email"
                      placeholder="Enter your email"
                      value={user.email}
                      onChange={handleChange}
                      onBlur={handleBlur}
                      className={`w-full px-4 py-3 rounded-lg ${
                        isDark 
                          ? 'bg-dark-bg-tertiary text-dark-text-primary border-dark-border' 
                          : 'bg-light-bg-tertiary text-light-text-primary border-light-border'
                      } border focus:outline-none focus:ring-2 focus:ring-primary transition-all duration-300 ${errors.email ? 'border-red-500' : ''}`}
                    />
                    {errors.email && <p className="text-red-500 text-xs mt-1 flex items-center"><FaExclamationCircle className="mr-1" />{errors.email}</p>}
                  </div>

                  <div className="mb-5">
                    <label
                      htmlFor="phone"
                      className={`block mb-2 text-sm font-medium ${isDark ? 'text-dark-text-primary' : 'text-light-text-primary'}`}
                    >
                      <div className="flex items-center">
                        <FaPhone className="mr-2 text-primary" />
                        Phone Number
                      </div>
                    </label>
                    <input
                      type="tel"
                      id="phone"
                      name="phone"
                      placeholder="Enter your phone"
                      value={user.phone}
                      onChange={handleChange}
                      onBlur={handleBlur}
                      className={`w-full px-4 py-3 rounded-lg ${
                        isDark 
                          ? 'bg-dark-bg-tertiary text-dark-text-primary border-dark-border' 
                          : 'bg-light-bg-tertiary text-light-text-primary border-light-border'
                      } border focus:outline-none focus:ring-2 focus:ring-primary transition-all duration-300 ${errors.phone ? 'border-red-500' : ''}`}
                    />
                    {errors.phone && <p className="text-red-500 text-xs mt-1 flex items-center"><FaExclamationCircle className="mr-1" />{errors.phone}</p>}
                  </div>

                  <div className="mb-6 relative">
                    <label
                      htmlFor="password"
                      className={`block mb-2 text-sm font-medium ${isDark ? 'text-dark-text-primary' : 'text-light-text-primary'}`}
                    >
                      <div className="flex items-center">
                        <FaLock className="mr-2 text-primary" />
                        Password
                      </div>
                    </label>
                    <input
                      type={show ? "text" : "password"}
                      id="password"
                      name="password"
                      autoComplete="new-password"
                      placeholder="Enter your password"
                      value={user.password}
                      onChange={handleChange}
                      onBlur={handleBlur}
                      className={`w-full px-4 py-3 rounded-lg ${
                        isDark 
                          ? 'bg-dark-bg-tertiary text-dark-text-primary border-dark-border' 
                          : 'bg-light-bg-tertiary text-light-text-primary border-light-border'
                      } border focus:outline-none focus:ring-2 focus:ring-primary transition-all duration-300 ${errors.password ? 'border-red-500' : ''}`}
                    />
                    {errors.password && <p className="text-red-500 text-xs mt-1 flex items-center"><FaExclamationCircle className="mr-1" />{errors.password}</p>}
                    <div
                      className="absolute right-3 top-[42px] cursor-pointer text-xl p-1 rounded-full hover:bg-primary/10 transition-colors"
                      onClick={() => setShow(!show)}
                    >
                      {show ? <AiOutlineEyeInvisible className="text-primary" /> : <AiOutlineEye className="text-primary" />}
                    </div>
                  </div>

                  <button
                    type="submit"
                    className="w-full py-3 px-4 bg-primary hover:bg-primary-dark text-white font-medium rounded-lg transition-all duration-300 transform hover:scale-[1.02] flex items-center justify-center"
                  >
                    <FaUserPlus className="mr-2" />
                    Create Account
                  </button>
<<<<<<< HEAD
                  
=======

                  {/* Google OAuth */}
                  <div className="mt-3 flex flex-col items-center gap-3">
                    <span className={`text-sm ${isDark ? 'text-dark-text-secondary' : 'text-light-text-secondary'}`}>
                      Or continue with

                    </span>
                    <a
                      href={`${API}/api/v1/auth/google/signup`} // Your backend Google Signup endpoint
                      className="w-full py-3 px-4 flex items-center justify-center gap-3 border border-gray-300 rounded-lg bg-white hover:bg-gray-100 text-gray-700 font-medium transition-all duration-300 transform hover:scale-[1.02]"
                    >
                      {/* Google Icon */}
                      <img
                        src="https://www.svgrepo.com/show/355037/google.svg"
                        alt="Google"
                        className="w-6 h-6"
                      />
                      <span>Google</span>
                    </a>
                  </div>

>>>>>>> c7f07cea
                  <div className="mt-6 text-center">
                    <p className={isDark ? 'text-dark-text-secondary' : 'text-light-text-secondary'}>
                      Already have an account?{' '}
                      <Link to="/login" className="text-primary hover:underline font-medium">
                        Login
                      </Link>
                    </p>
                  </div>
                </form>
              </div>
            </div>
          </div>
        </div>
      </div>

      <OtpModal
        show={showOtpModal}
        isDark={isDark}
        otp={otp}
        setOtp={setOtp}
        otpLength={6}
        verifyOtp={verifyOtp}
        handleResendOtp={handleResendOtp}
        resending={resending}
      />
    </React.Fragment>
  );
};

export default Signup;<|MERGE_RESOLUTION|>--- conflicted
+++ resolved
@@ -455,9 +455,6 @@
                     <FaUserPlus className="mr-2" />
                     Create Account
                   </button>
-<<<<<<< HEAD
-                  
-=======
 
                   {/* Google OAuth */}
                   <div className="mt-3 flex flex-col items-center gap-3">
@@ -478,8 +475,6 @@
                       <span>Google</span>
                     </a>
                   </div>
-
->>>>>>> c7f07cea
                   <div className="mt-6 text-center">
                     <p className={isDark ? 'text-dark-text-secondary' : 'text-light-text-secondary'}>
                       Already have an account?{' '}
