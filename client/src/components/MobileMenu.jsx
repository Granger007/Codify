import React, { useEffect } from 'react';
import { createPortal } from 'react-dom';
import { NavLink } from 'react-router-dom';
import { RiCloseLargeLine } from 'react-icons/ri';
import { FaBook, FaBookReader,FaBookmark , FaEnvelope, FaGraduationCap, FaHome, FaRoad, FaSignInAlt, FaSignOutAlt, FaUser, FaUserPlus, FaUserTie } from 'react-icons/fa';
import { useTheme } from '../context/ThemeContext';
<<<<<<< HEAD
import { Calendar, ListTodo, X } from "lucide-react";
=======
import { FaCode } from "react-icons/fa";  

>>>>>>> bf92be0b

function MobileMenu({ isOpen, onClose, isLoggedIn, userdata }) {
  const { theme } = useTheme();
  const isDark = theme === 'dark';

  // Prevent scrolling when menu is open
  useEffect(() => {
    if (isOpen) {
      document.body.style.overflow = 'hidden';
    } else {
      document.body.style.overflow = 'auto';
    }

    return () => {
      document.body.style.overflow = 'auto';
    };
  }, [isOpen]);

  return createPortal(
    <div
      className={`
        fixed inset-0 z-[9000]
        ${isOpen ? 'opacity-100 visible' : 'opacity-0 invisible pointer-events-none'}
        transition-all duration-300 ease-in-out
      `}
    >
      <div className="relative h-full w-full">
        {/* Overlay */}
        <div
          className={`
            absolute inset-0 bg-black/50 backdrop-blur-sm
            transition-opacity duration-300 ease-in-out
            ${isOpen ? 'opacity-100' : 'opacity-0'}
          `}
          onClick={onClose}
        ></div>

        {/* Menu panel */}
        <div className={`
          absolute right-0 top-0 h-full w-64 overflow-y-auto z-[9100]
          ${isDark ? 'bg-dark-bg-primary' : 'bg-white'}
          ${isDark ? 'text-dark-text-primary' : 'text-light-text-primary'}
          shadow-lg transform transition-transform duration-300 ease-in-out
          ${isOpen ? 'translate-x-0' : 'translate-x-full'}
        `}>
          <div className="px-4 pt-5 pb-6 space-y-6">
            <div className="flex items-center justify-between">
              <div className="flex items-center">
                <FaGraduationCap className={`text-2xl ${isDark ? 'text-primary' : 'text-primary'}`} />
                <span className="ml-2 font-righteous text-xl">Codify</span>
              </div>
              <button
                onClick={onClose}
                className={`
                  rounded-md p-2 focus:outline-none transition-colors z-[9200]
                  ${isDark
                    ? 'text-dark-text-primary hover:bg-dark-bg-tertiary'
                    : 'text-light-text-primary hover:bg-light-bg-tertiary'}
                `}
              >
                <span className="sr-only">Close menu</span>
                <RiCloseLargeLine className="h-6 w-6" />
              </button>
            </div>

            <div className="mt-6">
              <nav className="grid gap-y-2">
                <NavLink
                  to="/"
                  onClick={onClose}
                  className={({ isActive }) => `
                    px-3 py-2 rounded-md text-base font-medium transition-colors flex items-center gap-2
                    ${isActive
                      ? isDark
                        ? 'bg-dark-bg-tertiary text-primary'
                        : 'bg-light-bg-tertiary text-primary'
                      : isDark
                        ? 'text-dark-text-primary hover:bg-dark-bg-tertiary'
                        : 'text-light-text-primary hover:bg-light-bg-tertiary'
                    }
                  `}
                >
                  <FaHome className='text-xl' /> <span className='text-xl'>Home</span>
                </NavLink>

                <NavLink
                  to="/about"
                  onClick={onClose}
                  className={({ isActive }) => `
                    px-3 py-2 rounded-md text-base font-medium transition-colors flex items-center gap-2
                    ${isActive
                      ? isDark
                        ? 'bg-dark-bg-tertiary text-primary'
                        : 'bg-light-bg-tertiary text-primary'
                      : isDark
                        ? 'text-dark-text-primary hover:bg-dark-bg-tertiary'
                        : 'text-light-text-primary hover:bg-light-bg-tertiary'
                    }
                  `}
                >
                  <FaUser className='text-xl' /> <span className='text-xl'>About</span>
                </NavLink>

                <NavLink
                  to="/editor"
                  onClick={onClose}
                  className={({ isActive }) => `
                    px-3 py-2 rounded-md text-base font-medium transition-colors flex items-center gap-2
                    ${isActive
                      ? isDark
                        ? 'bg-dark-bg-tertiary text-primary'
                        : 'bg-light-bg-tertiary text-primary'
                      : isDark
                        ? 'text-dark-text-primary hover:bg-dark-bg-tertiary'
                        : 'text-light-text-primary hover:bg-light-bg-tertiary'
                    }
                  `}
                >
                  <FaCode className='text-xl' /> <span className='text-xl'>Code Editor</span>
                </NavLink>

                <NavLink
                  to="/courses"
                  onClick={onClose}
                  className={({ isActive }) => `
                    px-3 py-2 rounded-md text-base font-medium transition-colors flex items-center gap-2
                    ${isActive
                      ? isDark
                        ? 'bg-dark-bg-tertiary text-primary'
                        : 'bg-light-bg-tertiary text-primary'
                      : isDark
                        ? 'text-dark-text-primary hover:bg-dark-bg-tertiary'
                        : 'text-light-text-primary hover:bg-light-bg-tertiary'
                    }
                  `}
                >
                  <FaBook className='text-xl' /> <span className='text-xl'>Courses</span>
                </NavLink>
                <NavLink
                  to="/notes"
                  onClick={onClose}
                  className={({ isActive }) => `
                    px-3 py-2 rounded-md text-base font-medium transition-colors flex items-center gap-2
                    ${isActive
                      ? isDark
                        ? 'bg-dark-bg-tertiary text-primary'
                        : 'bg-light-bg-tertiary text-primary'
                      : isDark
                        ? 'text-dark-text-primary hover:bg-dark-bg-tertiary'
                        : 'text-light-text-primary hover:bg-light-bg-tertiary'
                    }
                  `}
                >
                  <FaBookReader className='text-xl' /> <span className='text-xl'>Notes</span>
                </NavLink>

                <NavLink
                  to="/roadmap"
                  onClick={onClose}
                  className={({ isActive }) => `
                    px-3 py-2 rounded-md text-base font-medium transition-colors flex items-center gap-2
                    ${isActive
                      ? isDark
                        ? 'bg-dark-bg-tertiary text-primary'
                        : 'bg-light-bg-tertiary text-primary'
                      : isDark
                        ? 'text-dark-text-primary hover:bg-dark-bg-tertiary'
                        : 'text-light-text-primary hover:bg-light-bg-tertiary'
                    }
                  `}
                >
                  <FaRoad className='text-xl' /> <span className='text-xl'>Roadmaps</span>
                </NavLink>


                <NavLink
                  to="/bookmarks"
                  onClick={onClose}
                  className={({ isActive }) => `
                    px-3 py-2 rounded-md text-base font-medium transition-colors flex items-center gap-2
                    ${isActive
                      ? isDark
                        ? 'bg-dark-bg-tertiary text-primary'
                        : 'bg-light-bg-tertiary text-primary'
                      : isDark
                        ? 'text-dark-text-primary hover:bg-dark-bg-tertiary'
                        : 'text-light-text-primary hover:bg-light-bg-tertiary'
                    }
                  `}
                >
                  <FaBookmark className='text-xl' /> <span className='text-xl'>Bookmark</span>
                </NavLink>

                
                <NavLink
                  to="/contributors"
                  onClick={onClose}
                  className={({ isActive }) => `
                    px-3 py-2 rounded-md text-base font-medium transition-colors flex items-center gap-2
                    ${isActive
                      ? isDark
                        ? 'bg-dark-bg-tertiary text-primary'
                        : 'bg-light-bg-tertiary text-primary'
                      : isDark
                        ? 'text-dark-text-primary hover:bg-dark-bg-tertiary'
                        : 'text-light-text-primary hover:bg-light-bg-tertiary'
                    }
                  `}
                >
                  <FaUser className='text-xl' /> <span className='text-xl'>Contributors</span>
                </NavLink>

                <NavLink
                  to="/contact"
                  onClick={onClose}
                  className={({ isActive }) => `
                    px-3 py-2 rounded-md text-base font-medium transition-colors flex items-center gap-2
                    ${isActive
                      ? isDark
                        ? 'bg-dark-bg-tertiary text-primary'
                        : 'bg-light-bg-tertiary text-primary'
                      : isDark
                        ? 'text-dark-text-primary hover:bg-dark-bg-tertiary'
                        : 'text-light-text-primary hover:bg-light-bg-tertiary'
                    }
                  `}
                >
                  <FaEnvelope className='text-xl' /> <span className='text-xl'>Contact</span>
                </NavLink>

                {isLoggedIn ? (
                  <>
                    <NavLink
                      to="/dashboard"
                      onClick={onClose}
                      className={({ isActive }) => `
                        px-3 py-2 rounded-md text-base font-medium transition-colors flex items-center gap-2
                        ${isActive
                          ? isDark
                            ? 'bg-dark-bg-tertiary text-primary'
                            : 'bg-light-bg-tertiary text-primary'
                          : isDark
                            ? 'text-dark-text-primary hover:bg-dark-bg-tertiary'
                            : 'text-light-text-primary hover:bg-light-bg-tertiary'
                        }
                      `}
                    >
                      <FaUser className='text-xl' /> <span className='text-xl'>Dashboard</span>
                    </NavLink>

                    {(userdata?.isAdmin || userdata?.isReadOnlyAdmin) && (
                      <NavLink
                        to="/admin"
                        onClick={onClose}
                        className={({ isActive }) => `
                          px-3 py-2 rounded-md text-base font-medium transition-colors flex items-center gap-2
                          ${isActive
                            ? isDark
                              ? 'bg-dark-bg-tertiary text-primary'
                              : 'bg-light-bg-tertiary text-primary'
                            : isDark
                              ? 'text-dark-text-primary hover:bg-dark-bg-tertiary'
                              : 'text-light-text-primary hover:bg-light-bg-tertiary'
                          }
                        `}
                      >
                        <FaUserTie className='text-xl' /> <span className='text-xl'>Admin Panel</span>
                      </NavLink>
                    )}

                    <NavLink

                      to="/calendar"
                    >
                       <Calendar className={`w-6 h-6 ${isDark ? "text-white" : "text-black"}`} />
                    </NavLink>

                    <NavLink
                     to="/todo"
                    >
                      <ListTodo className={`w-6 h-6 ${isDark ? "text-white" : "text-black"}`} />
                    </NavLink>

                    <NavLink
                      to="/logout"
                      onClick={onClose}
                      className={`
                        px-3 py-2 rounded-md text-base font-medium transition-colors flex items-center gap-2
                        ${isDark
                          ? 'bg-primary/10 text-primary hover:bg-primary/20'
                          : 'bg-primary/10 text-primary hover:bg-primary/20'}
                      `}
                    >
                      <FaSignOutAlt className='text-xl' /> <span className='text-xl'>Logout</span>
                    </NavLink>
                  </>
                ) : (
                  <>
                    <NavLink
                      to="/login"
                      onClick={onClose}
                      className={`
                        px-3 py-2 rounded-md text-base font-medium transition-colors flex items-center gap-2
                        ${isDark
                          ? 'text-dark-text-primary hover:bg-dark-bg-tertiary'
                          : 'text-light-text-primary hover:bg-light-bg-tertiary'}
                      `}
                    >
                      <FaSignInAlt className='text-xl' /> <span className='text-xl'>Login</span>
                    </NavLink>

                    <NavLink
                      to="/signup"
                      onClick={onClose}
                      className={`
                        px-3 py-2 rounded-md text-base font-medium transition-colors flex items-center gap-2
                        ${isDark
                          ? 'bg-primary text-white hover:bg-primary-dark'
                          : 'bg-primary text-white hover:bg-primary-dark'}
                      `}
                    >
                      <FaUserPlus className='text-xl' /> <span className='text-xl'>Sign Up</span>
                    </NavLink>
                  </>
                )}
              </nav>
            </div>
          </div>
        </div>
      </div>
    </div>,
    document.body
  );
}

export default MobileMenu;<|MERGE_RESOLUTION|>--- conflicted
+++ resolved
@@ -4,12 +4,8 @@
 import { RiCloseLargeLine } from 'react-icons/ri';
 import { FaBook, FaBookReader,FaBookmark , FaEnvelope, FaGraduationCap, FaHome, FaRoad, FaSignInAlt, FaSignOutAlt, FaUser, FaUserPlus, FaUserTie } from 'react-icons/fa';
 import { useTheme } from '../context/ThemeContext';
-<<<<<<< HEAD
-import { Calendar, ListTodo, X } from "lucide-react";
-=======
 import { FaCode } from "react-icons/fa";  
 
->>>>>>> bf92be0b
 
 function MobileMenu({ isOpen, onClose, isLoggedIn, userdata }) {
   const { theme } = useTheme();
