import dotenv from 'dotenv'
import express from 'express'
import authRouter from './routes/authRouter.js';
import contactRouter from './routes/contactRoute.js';
import coursesRouter from './routes/coursesRoute.js'
import connectDB from './utils/db.js';
import cors from 'cors';
import errorMiddleware from './middlewares/errorMiddlewares.js';
import userRouter from './routes/userRoute.js';
import router from './routes/router.js';
import adminRouter from './routes/adminRouter.js';
import progressRouter from './routes/progressRoute.js';
import activityRouter from './routes/activityRoute.js';
import LearderBoardRouter from './routes/LeaderBoardRoute.js'
import bookmarkRouter from './routes/bookmarkRoute.js';
<<<<<<< HEAD
//@ts-ignore
import todoRouter from "./routes/TodoRoute.js"
=======
import session from "express-session";
import passport from "passport";
import { configurePassport } from "./config/passport.js";

>>>>>>> 2ea672e5
dotenv.config();
const app= express();
// Allow all origins
const corsOption = {
    origin: "*",   // any domain can access,
    methods: "GET,HEAD,PUT,PATCH,POST,DELETE",
    credentials: false
};
app.use(cors(corsOption));

// // using cors
// const corsOption = {
//     // origin:"https://bitwise-learning.netlify.app",
//     origin:process.env.CLIENT_CORS,
//     methods:"POST , PUT , GET , DELETE , PATCH ,HEAD",
//     credentials:false
// }
// app.use(cors(corsOption));
// https://bitwise-backend.onrender.com/api/v1/auth/login
app.use(express.json());
app.use(
  session({
    secret: process.env.SESSION_SECRET || "keyboard cat",
    resave: false,
    saveUninitialized: true,
  })
);
app.use(passport.initialize());
app.use(passport.session());
configurePassport();
app.use("/api/v1/auth",authRouter);
app.use("/contact",contactRouter);
app.use("/user",userRouter);
app.use("/api/v1/courses",coursesRouter);
app.use("/progress",progressRouter);
app.use("/activity",activityRouter);
app.use("/",router)
app.use("/admin",adminRouter);
app.use("/api/v1",LearderBoardRouter);
app.use("/api/v1/bookmarks", bookmarkRouter);
app.use('/api/todos', todoRouter);
// app.get("/",)
const PORT = process.env.PORT ||5050;


app.use(errorMiddleware);
connectDB().then(
    app.listen(PORT,()=>{console.log(`Server is running at localhost:${PORT}`)})
).catch(()=>console.error("error during connection with mongodb"));<|MERGE_RESOLUTION|>--- conflicted
+++ resolved
@@ -13,15 +13,12 @@
 import activityRouter from './routes/activityRoute.js';
 import LearderBoardRouter from './routes/LeaderBoardRoute.js'
 import bookmarkRouter from './routes/bookmarkRoute.js';
-<<<<<<< HEAD
-//@ts-ignore
+ 
 import todoRouter from "./routes/TodoRoute.js"
-=======
+
 import session from "express-session";
 import passport from "passport";
 import { configurePassport } from "./config/passport.js";
-
->>>>>>> 2ea672e5
 dotenv.config();
 const app= express();
 // Allow all origins
