--- conflicted
+++ resolved
@@ -685,7 +685,7 @@
                     </motion.div>
                   )}
                 </div>
-<<<<<<< HEAD
+
               )}
 
               {activeTab === 'bookmarks' && (
@@ -746,71 +746,7 @@
                       ))}
                     </div>
                   ) : (
-=======
-              }>
-               {activities && activities.length > 0 ? (
-                <div className="space-y-4">
-                  {activities.map((activity, index) => {
-                    let message = "";
-                    let icon = <FaBookmark className="text-orange-500 text-sm" />;
-                    let bgColor = "bg-orange-500/10";
-                    let iconColor = "text-orange-500";
-
-                    if (activity.activityType === "bookmark_added") {
-                      message = `Added bookmark: ${activity.details?.name}`;
-                      icon = <FaBookmark className="text-green-500 text-sm" />;
-                      bgColor = "bg-green-500/10";
-                      iconColor = "text-green-500";
-                    } else if (activity.activityType === "bookmark_removed") {
-                      message = `Removed bookmark: ${activity.details?.name}`;
-                      icon = <FaBookmark className="text-red-500 text-sm" />;
-                      bgColor = "bg-red-500/10";
-                      iconColor = "text-red-500";
-                    }
-
-                    const formattedDate = new Date(activity.timestamp).toLocaleString();
-
-                    return (
-                      <motion.div
-                        key={activity._id || index}
-                        initial={{ opacity: 0, y: 10 }}
-                        animate={{ opacity: 1, y: 0 }}
-                        transition={{ delay: 0.8 + index * 0.1 }}
-                        className={`p-4 rounded-xl ${isDark
-                            ? "bg-dark-bg-tertiary border border-dark-border"
-                            : "bg-white border border-light-border"
-                          }`}
-                      >
-                        <div className="flex items-start space-x-3">
-                          <motion.div
-                            className={`w-8 h-8 rounded-lg flex items-center justify-center ${bgColor}`}
-                            whileHover={{ rotate: 360 }}
-                            transition={{ duration: 0.5 }}
-                          >
-                            {icon}
-                          </motion.div>
-                          <div className="flex-1">
-                            <p
-                              className={`text-sm font-medium ${isDark ? "text-dark-text-primary" : "text-light-text-primary"
-                                }`}
-                            >
-                              {message}
-                            </p>
-                            <p
-                              className={`text-xs ${isDark ? "text-dark-text-secondary" : "text-light-text-secondary"
-                                }`}
-                            >
-                              {formattedDate}
-                            </p>
-                          </div>
-                        </div>
-                      </motion.div>
-                    );
-                  })}
-                </div>
-                ) : (
-                  <div className="text-center py-8">
->>>>>>> 32c78944
+
                     <motion.div 
                       whileHover={{ y: -4 }}
                       transition={{ duration: 0.3 }}
