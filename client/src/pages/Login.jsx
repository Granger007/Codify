--- conflicted
+++ resolved
@@ -7,12 +7,9 @@
 import { useLoading } from "../components/loadingContext";
 import { FaEnvelope, FaLock, FaSignInAlt } from "react-icons/fa";
 import { Link } from "react-router-dom";
-<<<<<<< HEAD
 import { motion } from "framer-motion"; // Added for animation
 import { useLocation, useNavigate, useSearchParams } from "react-router-dom";
-=======
-import { motion } from "framer-motion";
->>>>>>> bf92be0b
+
 
 // Animation variants (copied from Roadmap)
 const backgroundVariants = {
