import React, { useEffect } from 'react';
import { createPortal } from 'react-dom';
import { NavLink } from 'react-router-dom';
import { RiCloseLargeLine } from 'react-icons/ri';
<<<<<<< HEAD
import { FaBook, FaBookReader,FaBookmark , FaEnvelope, FaGraduationCap, FaHome, FaRoad, FaSignInAlt, FaSignOutAlt, FaUser, FaUserPlus, FaUserTie } from 'react-icons/fa';
=======
import { FaBook, FaBookReader, FaEnvelope, FaGraduationCap, FaHome, FaRoad, FaSignInAlt, FaSignOutAlt, FaUser, FaUserPlus, FaUserTie } from 'react-icons/fa';
>>>>>>> 4b579a2c
import { useTheme } from '../context/ThemeContext';
import { FaCode } from "react-icons/fa";  


function MobileMenu({ isOpen, onClose, isLoggedIn, userdata }) {
  const { theme } = useTheme();
  const isDark = theme === 'dark';

  // Prevent scrolling when menu is open
  useEffect(() => {
    if (isOpen) {
      document.body.style.overflow = 'hidden';
    } else {
      document.body.style.overflow = 'auto';
    }

    return () => {
      document.body.style.overflow = 'auto';
    };
  }, [isOpen]);

  return createPortal(
    <div
      className={`
        fixed inset-0 z-[9000]
        ${isOpen ? 'opacity-100 visible' : 'opacity-0 invisible pointer-events-none'}
        transition-all duration-300 ease-in-out
      `}
    >
      <div className="relative h-full w-full">
        {/* Overlay */}
        <div
          className={`
            absolute inset-0 bg-black/50 backdrop-blur-sm
            transition-opacity duration-300 ease-in-out
            ${isOpen ? 'opacity-100' : 'opacity-0'}
          `}
          onClick={onClose}
        ></div>

        {/* Menu panel */}
        <div className={`
          absolute right-0 top-0 h-full w-64 overflow-y-auto z-[9100]
          ${isDark ? 'bg-dark-bg-primary' : 'bg-white'}
          ${isDark ? 'text-dark-text-primary' : 'text-light-text-primary'}
          shadow-lg transform transition-transform duration-300 ease-in-out
          ${isOpen ? 'translate-x-0' : 'translate-x-full'}
        `}>
          <div className="px-4 pt-5 pb-6 space-y-6">
            <div className="flex items-center justify-between">
              <div className="flex items-center">
                <FaGraduationCap className={`text-2xl ${isDark ? 'text-primary' : 'text-primary'}`} />
                <span className="ml-2 font-righteous text-xl">Codify</span>
              </div>
              <button
                onClick={onClose}
                className={`
                  rounded-md p-2 focus:outline-none transition-colors z-[9200]
                  ${isDark
                    ? 'text-dark-text-primary hover:bg-dark-bg-tertiary'
                    : 'text-light-text-primary hover:bg-light-bg-tertiary'}
                `}
              >
                <span className="sr-only">Close menu</span>
                <RiCloseLargeLine className="h-6 w-6" />
              </button>
            </div>

            <div className="mt-6">
              <nav className="grid gap-y-2">
                <NavLink
                  to="/"
                  onClick={onClose}
                  className={({ isActive }) => `
                    px-3 py-2 rounded-md text-base font-medium transition-colors flex items-center gap-2
                    ${isActive
                      ? isDark
                        ? 'bg-dark-bg-tertiary text-primary'
                        : 'bg-light-bg-tertiary text-primary'
                      : isDark
                        ? 'text-dark-text-primary hover:bg-dark-bg-tertiary'
                        : 'text-light-text-primary hover:bg-light-bg-tertiary'
                    }
                  `}
                >
                  <FaHome className='text-xl' /> <span className='text-xl'>Home</span>
                </NavLink>

                <NavLink
                  to="/about"
                  onClick={onClose}
                  className={({ isActive }) => `
                    px-3 py-2 rounded-md text-base font-medium transition-colors flex items-center gap-2
                    ${isActive
                      ? isDark
                        ? 'bg-dark-bg-tertiary text-primary'
                        : 'bg-light-bg-tertiary text-primary'
                      : isDark
                        ? 'text-dark-text-primary hover:bg-dark-bg-tertiary'
                        : 'text-light-text-primary hover:bg-light-bg-tertiary'
                    }
                  `}
                >
                  <FaUser className='text-xl' /> <span className='text-xl'>About</span>
                </NavLink>

                <NavLink
                  to="/editor"
                  onClick={onClose}
                  className={({ isActive }) => `
                    px-3 py-2 rounded-md text-base font-medium transition-colors flex items-center gap-2
                    ${isActive
                      ? isDark
                        ? 'bg-dark-bg-tertiary text-primary'
                        : 'bg-light-bg-tertiary text-primary'
                      : isDark
                        ? 'text-dark-text-primary hover:bg-dark-bg-tertiary'
                        : 'text-light-text-primary hover:bg-light-bg-tertiary'
                    }
                  `}
                >
                  <FaCode className='text-xl' /> <span className='text-xl'>Code Editor</span>
                </NavLink>

                <NavLink
                  to="/courses"
                  onClick={onClose}
                  className={({ isActive }) => `
                    px-3 py-2 rounded-md text-base font-medium transition-colors flex items-center gap-2
                    ${isActive
                      ? isDark
                        ? 'bg-dark-bg-tertiary text-primary'
                        : 'bg-light-bg-tertiary text-primary'
                      : isDark
                        ? 'text-dark-text-primary hover:bg-dark-bg-tertiary'
                        : 'text-light-text-primary hover:bg-light-bg-tertiary'
                    }
                  `}
                >
                  <FaBook className='text-xl' /> <span className='text-xl'>Courses</span>
                </NavLink>
                <NavLink
                  to="/notes"
                  onClick={onClose}
                  className={({ isActive }) => `
                    px-3 py-2 rounded-md text-base font-medium transition-colors flex items-center gap-2
                    ${isActive
                      ? isDark
                        ? 'bg-dark-bg-tertiary text-primary'
                        : 'bg-light-bg-tertiary text-primary'
                      : isDark
                        ? 'text-dark-text-primary hover:bg-dark-bg-tertiary'
                        : 'text-light-text-primary hover:bg-light-bg-tertiary'
                    }
                  `}
                >
                  <FaBookReader className='text-xl' /> <span className='text-xl'>Notes</span>
                </NavLink>

                <NavLink
                  to="/roadmap"
                  onClick={onClose}
                  className={({ isActive }) => `
                    px-3 py-2 rounded-md text-base font-medium transition-colors flex items-center gap-2
                    ${isActive
                      ? isDark
                        ? 'bg-dark-bg-tertiary text-primary'
                        : 'bg-light-bg-tertiary text-primary'
                      : isDark
                        ? 'text-dark-text-primary hover:bg-dark-bg-tertiary'
                        : 'text-light-text-primary hover:bg-light-bg-tertiary'
                    }
                  `}
                >
                  <FaRoad className='text-xl' /> <span className='text-xl'>Roadmaps</span>
                </NavLink>


                <NavLink
                  to="/bookmarks"
                  onClick={onClose}
                  className={({ isActive }) => `
                    px-3 py-2 rounded-md text-base font-medium transition-colors flex items-center gap-2
                    ${isActive
                      ? isDark
                        ? 'bg-dark-bg-tertiary text-primary'
                        : 'bg-light-bg-tertiary text-primary'
                      : isDark
                        ? 'text-dark-text-primary hover:bg-dark-bg-tertiary'
                        : 'text-light-text-primary hover:bg-light-bg-tertiary'
                    }
                  `}
                >
                  <FaBookmark className='text-xl' /> <span className='text-xl'>Bookmark</span>
                </NavLink>

                
                <NavLink
                  to="/contributors"
                  onClick={onClose}
                  className={({ isActive }) => `
                    px-3 py-2 rounded-md text-base font-medium transition-colors flex items-center gap-2
                    ${isActive
                      ? isDark
                        ? 'bg-dark-bg-tertiary text-primary'
                        : 'bg-light-bg-tertiary text-primary'
                      : isDark
                        ? 'text-dark-text-primary hover:bg-dark-bg-tertiary'
                        : 'text-light-text-primary hover:bg-light-bg-tertiary'
                    }
                  `}
                >
                  <FaUser className='text-xl' /> <span className='text-xl'>Contributors</span>
                </NavLink>

                <NavLink
                  to="/contact"
                  onClick={onClose}
                  className={({ isActive }) => `
                    px-3 py-2 rounded-md text-base font-medium transition-colors flex items-center gap-2
                    ${isActive
                      ? isDark
                        ? 'bg-dark-bg-tertiary text-primary'
                        : 'bg-light-bg-tertiary text-primary'
                      : isDark
                        ? 'text-dark-text-primary hover:bg-dark-bg-tertiary'
                        : 'text-light-text-primary hover:bg-light-bg-tertiary'
                    }
                  `}
                >
                  <FaEnvelope className='text-xl' /> <span className='text-xl'>Contact</span>
                </NavLink>

                {isLoggedIn ? (
                  <>
                    <NavLink
                      to="/dashboard"
                      onClick={onClose}
                      className={({ isActive }) => `
                        px-3 py-2 rounded-md text-base font-medium transition-colors flex items-center gap-2
                        ${isActive
                          ? isDark
                            ? 'bg-dark-bg-tertiary text-primary'
                            : 'bg-light-bg-tertiary text-primary'
                          : isDark
                            ? 'text-dark-text-primary hover:bg-dark-bg-tertiary'
                            : 'text-light-text-primary hover:bg-light-bg-tertiary'
                        }
                      `}
                    >
                      <FaUser className='text-xl' /> <span className='text-xl'>Dashboard</span>
                    </NavLink>

                    {(userdata?.isAdmin || userdata?.isReadOnlyAdmin) && (
                      <NavLink
                        to="/admin"
                        onClick={onClose}
                        className={({ isActive }) => `
                          px-3 py-2 rounded-md text-base font-medium transition-colors flex items-center gap-2
                          ${isActive
                            ? isDark
                              ? 'bg-dark-bg-tertiary text-primary'
                              : 'bg-light-bg-tertiary text-primary'
                            : isDark
                              ? 'text-dark-text-primary hover:bg-dark-bg-tertiary'
                              : 'text-light-text-primary hover:bg-light-bg-tertiary'
                          }
                        `}
                      >
                        <FaUserTie className='text-xl' /> <span className='text-xl'>Admin Panel</span>
                      </NavLink>
                    )}

                    <NavLink
                      to="/logout"
                      onClick={onClose}
                      className={`
                        px-3 py-2 rounded-md text-base font-medium transition-colors flex items-center gap-2
                        ${isDark
                          ? 'bg-primary/10 text-primary hover:bg-primary/20'
                          : 'bg-primary/10 text-primary hover:bg-primary/20'}
                      `}
                    >
                      <FaSignOutAlt className='text-xl' /> <span className='text-xl'>Logout</span>
                    </NavLink>
                  </>
                ) : (
                  <>
                    <NavLink
                      to="/login"
                      onClick={onClose}
                      className={`
                        px-3 py-2 rounded-md text-base font-medium transition-colors flex items-center gap-2
                        ${isDark
                          ? 'text-dark-text-primary hover:bg-dark-bg-tertiary'
                          : 'text-light-text-primary hover:bg-light-bg-tertiary'}
                      `}
                    >
                      <FaSignInAlt className='text-xl' /> <span className='text-xl'>Login</span>
                    </NavLink>

                    <NavLink
                      to="/signup"
                      onClick={onClose}
                      className={`
                        px-3 py-2 rounded-md text-base font-medium transition-colors flex items-center gap-2
                        ${isDark
                          ? 'bg-primary text-white hover:bg-primary-dark'
                          : 'bg-primary text-white hover:bg-primary-dark'}
                      `}
                    >
                      <FaUserPlus className='text-xl' /> <span className='text-xl'>Sign Up</span>
                    </NavLink>
                  </>
                )}
              </nav>
            </div>
          </div>
        </div>
      </div>
    </div>,
    document.body
  );
}

export default MobileMenu;<|MERGE_RESOLUTION|>--- conflicted
+++ resolved
@@ -2,11 +2,7 @@
 import { createPortal } from 'react-dom';
 import { NavLink } from 'react-router-dom';
 import { RiCloseLargeLine } from 'react-icons/ri';
-<<<<<<< HEAD
 import { FaBook, FaBookReader,FaBookmark , FaEnvelope, FaGraduationCap, FaHome, FaRoad, FaSignInAlt, FaSignOutAlt, FaUser, FaUserPlus, FaUserTie } from 'react-icons/fa';
-=======
-import { FaBook, FaBookReader, FaEnvelope, FaGraduationCap, FaHome, FaRoad, FaSignInAlt, FaSignOutAlt, FaUser, FaUserPlus, FaUserTie } from 'react-icons/fa';
->>>>>>> 4b579a2c
 import { useTheme } from '../context/ThemeContext';
 import { FaCode } from "react-icons/fa";  
 
