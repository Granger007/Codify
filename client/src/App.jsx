--- conflicted
+++ resolved
@@ -45,14 +45,9 @@
 const AddNewCourse = lazy(() => import("./layouts/CourseLayout/AddNewCourse.jsx"));
 const CourseUpdate = lazy(() => import("./layouts/CourseLayout/CourseUpdate"));
 const ForgotPassword = lazy(() => import("./pages/ForgotPassword"));
-<<<<<<< HEAD
  
  import Calendarcompo from "./components/Calendar.jsx";
  import TodoList from "./components/TodoList.jsx" 
-=======
-const CodeEditor = lazy(() => import("./pages/CodeEditor"));
-
->>>>>>> bf92be0b
 const ScrollToTop = ({ children }) => {
   const location = useLocation();
 
