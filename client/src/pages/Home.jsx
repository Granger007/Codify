--- conflicted
+++ resolved
@@ -198,9 +198,7 @@
 
           {/* Trust Indicators */}
           <div className="mt-16 animate-fadeIn animation-delay-800">
-<<<<<<< HEAD
-            <p className={`text-sm ${isDark ? 'text-dark-text-secondary' : 'text-light-text-secondary'} mb-4`}>Trusted by developers from 100+ countries</p>
-=======
+
             <p
               className={`text-sm ${
                 isDark
@@ -208,9 +206,9 @@
                   : "text-light-text-secondary"
               } mb-4`}
             >
-              Trusted by developers from
+              Trusted by developers from 100+ countries
             </p>
->>>>>>> 3e062454
+
             <div className="flex justify-center items-center gap-8 opacity-60">
               <div className="w-16 h-8 bg-gradient-to-r from-primary/20 to-secondary/20 rounded"></div>
               <div className="w-16 h-8 bg-gradient-to-r from-secondary/20 to-accent/20 rounded"></div>
