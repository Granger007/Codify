import React, { lazy, Suspense, useEffect } from "react";
import { BrowserRouter as Router, Routes, Route, useLocation } from "react-router-dom";
import { useAuth } from "./store/auth";
import { useTheme } from "./context/ThemeContext";
import { LoadingProvider } from "./components/loadingContext.jsx";
import 'react-toastify/ReactToastify.css';

// Always loaded components
import NavBar from "./components/NavBar";
import Footer from "./components/Footer.jsx";
import Loader from "./components/Loader";
import ScrollToTopButton from "./components/ScrollToTopButton.jsx";
 

// Lazy loaded components
const Home = lazy(() => import("./pages/Home"));
const About = lazy(() => import("./pages/About"));
const ContactUs = lazy(() => import("./pages/ContactUs"));
const Signup = lazy(() => import("./pages/Signup"));
const Login = lazy(() => import("./pages/Login"));
const ErrorPage = lazy(() => import("./pages/ErrorPage"));
const LogOut = lazy(() => import("./pages/LogOut"));
const Courses = lazy(() => import("./pages/Courses"));
const Dashboard = lazy(() => import("./pages/Dashboard"));
const CoursePlayer = lazy(() => import("./pages/CoursePlayer"));
const Roadmap = lazy(() => import("./pages/Roadmap"));
const NotesPage = lazy(() => import("./pages/NotesPage"));
const Notes = lazy(() => import("./pages/NotesComponent.jsx"));
const ContributorsGuide = lazy(() => import("./pages/ContributorGuide.jsx"))
const ContributorsPage = lazy(()=>import("./components/Contributor.jsx"))
const Bookmarks = lazy(() => import("./pages/Bookmarks"));
const JavaScriptFundamentals = lazy(() =>
  import("./pages/JavaScriptFundamentals")
);
const GitNotes = lazy(() => import("./pages/GitNotes"));
const ReactPattern = lazy(() => import("./pages/ReactPattern.jsx"));


const PythonNotes = lazy(() => import("./pages/PythonNotes"));

// Admin components
const AdminLayout = lazy(() => import("./layouts/AdminLayout"));
const AdminUsers = lazy(() => import("./layouts/AdminUsers"));
const AdminContacts = lazy(() => import("./layouts/AdminContacts"));
const AdminCourses = lazy(() => import("./layouts/CourseLayout/AdminCourses"));
const AdminUpdate = lazy(() => import("./layouts/AdminUpdate"));
const AddNewCourse = lazy(() => import("./layouts/CourseLayout/AddNewCourse.jsx"));
const CourseUpdate = lazy(() => import("./layouts/CourseLayout/CourseUpdate"));
const ForgotPassword = lazy(() => import("./pages/ForgotPassword"));
const ScrollToTop = ({ children }) => {
  const location = useLocation();

  useEffect(() => {
    window.scrollTo(0, 0);
  }, [location.pathname]); // Trigger on route change

  return children;
};
function App() {
  const { theme } = useTheme();
  const isDark = theme === 'dark';

  return (
    <Router>
      <ScrollToTop>
      <LoadingProvider>
        <div className={`flex flex-col min-h-screen ${isDark ? 'bg-dark-bg-primary text-dark-text-primary' : 'bg-light-bg-primary text-light-text-primary'}`}>
          <header className="fixed top-0 z-50 w-full">
            <NavBar />
          </header>
          <main className="flex-grow pt-16">
            <Suspense fallback={
              <Loader />
            }>
              <Routes>
                <Route path="/" element={<Home />} />
                <Route path="/about" element={<About />} />
                <Route path="/courses" element={<Courses />} />
                <Route path="/courses/:courseId" element={<CoursePlayer />} />
                <Route path="/roadmap" element={<Roadmap />} />
                <Route path="/bookmarks" element={<Bookmarks />} />
                <Route path="/contact" element={<ContactUs />} />
                <Route path="/signup" element={<Signup />} />
                <Route path="/login" element={<Login />} />
                <Route path="/forgot-password" element={<ForgotPassword />} />
                <Route path="/logout" element={<LogOut />} />
                <Route path="/contributors" element = {<ContributorsPage/>}/>
                <Route path="/notes" element = {<NotesPage/>}/>
                <Route path="/notes/:subjectname" element = {<Notes/>}/>
                <Route path="*" element={<ErrorPage />} />
                <Route path="/dashboard" element={<Dashboard />} />
                <Route path="/contributorGuide" element={<ContributorsGuide />} />
                <Route path="/admin" element={<AdminLayout />}>
                  <Route path="users" element={<AdminUsers />} />
                  <Route path="users/:id/edit" element={<AdminUpdate />} />
                  <Route path="contacts" element={<AdminContacts />} />
                  <Route path="courses" element={<AdminCourses />} />
                  <Route path="courses/add" element={<AddNewCourse />} />
                  <Route path="courses/update/:id" element={<CourseUpdate />} />
                </Route>
<<<<<<< HEAD
               
                <Route path="/notes/Python" element={<PythonNotes />} />
=======
                <Route path="/notes/javascript" element={<JavaScriptFundamentals />} />
                <Route path="/notes/git" element={<GitNotes />} />
               <Route path="/notes/react" element={<ReactPattern />} />
>>>>>>> 81dca5e2
              </Routes>
            </Suspense>
          </main>
          <ScrollToTopButton />
          <Footer />
        </div>
      </LoadingProvider>
      </ScrollToTop>
    </Router>
  );
}

export default App;<|MERGE_RESOLUTION|>--- conflicted
+++ resolved
@@ -98,14 +98,10 @@
                   <Route path="courses/add" element={<AddNewCourse />} />
                   <Route path="courses/update/:id" element={<CourseUpdate />} />
                 </Route>
-<<<<<<< HEAD
-               
-                <Route path="/notes/Python" element={<PythonNotes />} />
-=======
+                <Route path="/notes/python" element={<PythonNotes />} />
                 <Route path="/notes/javascript" element={<JavaScriptFundamentals />} />
                 <Route path="/notes/git" element={<GitNotes />} />
                <Route path="/notes/react" element={<ReactPattern />} />
->>>>>>> 81dca5e2
               </Routes>
             </Suspense>
           </main>
