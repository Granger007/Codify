import React, { lazy, Suspense, useEffect } from "react";
import { BrowserRouter as Router, Routes, Route, useLocation } from "react-router-dom";
import { useAuth } from "./store/auth";
import { useTheme } from "./context/ThemeContext";
import { LoadingProvider } from "./components/loadingContext.jsx";
import 'react-toastify/ReactToastify.css';

// Always loaded components
import NavBar from "./components/NavBar";
import Footer from "./components/Footer.jsx";
import Loader from "./components/Loader";
import ScrollToTopButton from "./components/ScrollToTopButton.jsx";
 

// Lazy loaded components
const Home = lazy(() => import("./pages/Home"));
const About = lazy(() => import("./pages/About"));
const ContactUs = lazy(() => import("./pages/ContactUs"));
const Signup = lazy(() => import("./pages/Signup"));
const Login = lazy(() => import("./pages/Login"));
const ErrorPage = lazy(() => import("./pages/ErrorPage"));
const LogOut = lazy(() => import("./pages/LogOut"));
const Courses = lazy(() => import("./pages/Courses"));
const Dashboard = lazy(() => import("./pages/Dashboard"));
const CoursePlayer = lazy(() => import("./pages/CoursePlayer"));
const Roadmap = lazy(() => import("./pages/Roadmap"));
const NotesPage = lazy(() => import("./pages/NotesPage"));
const Notes = lazy(() => import("./pages/NotesComponent.jsx"));
const ContributorsGuide = lazy(() => import("./pages/ContributorGuide.jsx"))
const ContributorsPage = lazy(()=>import("./components/Contributor.jsx"))
const Bookmarks = lazy(() => import("./pages/Bookmarks"));
<<<<<<< HEAD
const JavaScriptFundamentals = lazy(() =>
  import("./pages/JavaScriptFundamentals")
);
=======
const GitNotes = lazy(() => import("./pages/GitNotes"));
const ReactPattern = lazy(() => import("./pages/ReactPattern.jsx"));

>>>>>>> 2f6e20e2

// Admin components
const AdminLayout = lazy(() => import("./layouts/AdminLayout"));
const AdminUsers = lazy(() => import("./layouts/AdminUsers"));
const AdminContacts = lazy(() => import("./layouts/AdminContacts"));
const AdminCourses = lazy(() => import("./layouts/CourseLayout/AdminCourses"));
const AdminUpdate = lazy(() => import("./layouts/AdminUpdate"));
const AddNewCourse = lazy(() => import("./layouts/CourseLayout/AddNewCourse.jsx"));
const CourseUpdate = lazy(() => import("./layouts/CourseLayout/CourseUpdate"));
const ForgotPassword = lazy(() => import("./pages/ForgotPassword"));
const ScrollToTop = ({ children }) => {
  const location = useLocation();

  useEffect(() => {
    window.scrollTo(0, 0);
  }, [location.pathname]); // Trigger on route change

  return children;
};
function App() {
  const { theme } = useTheme();
  const isDark = theme === 'dark';

  return (
    <Router>
      <ScrollToTop>
      <LoadingProvider>
        <div className={`flex flex-col min-h-screen ${isDark ? 'bg-dark-bg-primary text-dark-text-primary' : 'bg-light-bg-primary text-light-text-primary'}`}>
          <header className="fixed top-0 z-50 w-full">
            <NavBar />
          </header>
          <main className="flex-grow pt-16">
            <Suspense fallback={
              <Loader />
            }>
              <Routes>
                <Route path="/" element={<Home />} />
                <Route path="/about" element={<About />} />
                <Route path="/courses" element={<Courses />} />
                <Route path="/courses/:courseId" element={<CoursePlayer />} />
                <Route path="/roadmap" element={<Roadmap />} />
                <Route path="/bookmarks" element={<Bookmarks />} />
                <Route path="/contact" element={<ContactUs />} />
                <Route path="/signup" element={<Signup />} />
                <Route path="/login" element={<Login />} />
                <Route path="/forgot-password" element={<ForgotPassword />} />
                <Route path="/logout" element={<LogOut />} />
                <Route path="/contributors" element = {<ContributorsPage/>}/>
                <Route path="/notes" element = {<NotesPage/>}/>
                <Route path="/notes/:subjectname" element = {<Notes/>}/>
                <Route path="*" element={<ErrorPage />} />
                <Route path="/dashboard" element={<Dashboard />} />
                <Route path="/contributorGuide" element={<ContributorsGuide />} />
                <Route path="/admin" element={<AdminLayout />}>
                  <Route path="users" element={<AdminUsers />} />
                  <Route path="users/:id/edit" element={<AdminUpdate />} />
                  <Route path="contacts" element={<AdminContacts />} />
                  <Route path="courses" element={<AdminCourses />} />
                  <Route path="courses/add" element={<AddNewCourse />} />
                  <Route path="courses/update/:id" element={<CourseUpdate />} />
                </Route>
<<<<<<< HEAD
           
                <Route path="/notes/javascript-fundamentals" element={<JavaScriptFundamentals />} />
=======
                <Route path="/notes/git" element={<GitNotes />} />
               <Route path="/notes/react" element={<ReactPattern />} />

>>>>>>> 2f6e20e2
              </Routes>
            </Suspense>
          </main>
          <ScrollToTopButton />
          <Footer />
        </div>
      </LoadingProvider>
      </ScrollToTop>
    </Router>
  );
}

export default App;<|MERGE_RESOLUTION|>--- conflicted
+++ resolved
@@ -29,15 +29,12 @@
 const ContributorsGuide = lazy(() => import("./pages/ContributorGuide.jsx"))
 const ContributorsPage = lazy(()=>import("./components/Contributor.jsx"))
 const Bookmarks = lazy(() => import("./pages/Bookmarks"));
-<<<<<<< HEAD
 const JavaScriptFundamentals = lazy(() =>
   import("./pages/JavaScriptFundamentals")
 );
-=======
 const GitNotes = lazy(() => import("./pages/GitNotes"));
 const ReactPattern = lazy(() => import("./pages/ReactPattern.jsx"));
 
->>>>>>> 2f6e20e2
 
 // Admin components
 const AdminLayout = lazy(() => import("./layouts/AdminLayout"));
@@ -99,14 +96,9 @@
                   <Route path="courses/add" element={<AddNewCourse />} />
                   <Route path="courses/update/:id" element={<CourseUpdate />} />
                 </Route>
-<<<<<<< HEAD
-           
-                <Route path="/notes/javascript-fundamentals" element={<JavaScriptFundamentals />} />
-=======
+                <Route path="/notes/javascript" element={<JavaScriptFundamentals />} />
                 <Route path="/notes/git" element={<GitNotes />} />
                <Route path="/notes/react" element={<ReactPattern />} />
-
->>>>>>> 2f6e20e2
               </Routes>
             </Suspense>
           </main>
